--- conflicted
+++ resolved
@@ -5,13 +5,10 @@
 unwrap(x::DataValue) = isna(x) ? missing : DataValues.unsafe_get(x)
 datavaluetype(::Type{T}) where {T <: DataValue} = T
 datavaluetype(::Type{Union{T, Missing}}) where {T} = DataValue{T}
-<<<<<<< HEAD
+datavaluetype(::Type{Missing}) = DataValue{Union{}}
 scalarconvert(T, x) = convert(T, x)
 scalarconvert(::Type{T}, x::T) where {T} = x
 scalarconvert(::Type{T}, ::Missing) where {T <: DataValue} = T()
-=======
-datavaluetype(::Type{Missing}) = DataValue{Union{}}
->>>>>>> c473cf7d
 
 struct DataValueRowIterator{NT, S}
     x::S
